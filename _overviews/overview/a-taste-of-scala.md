---
type: chapter
title: A Taste of Scala
description: This page provides a high-level overview of the main features of the Scala 3 programming language.
<<<<<<< HEAD

previous-page: introduction

num: 2
=======
num: 4
previous-page: why-scala-3
next-page: first-look-at-types
>>>>>>> 0f1e3662
---

<!--
  - add ScalaFiddle at the appropriate places
  - NOTE: i didn’t include “Changes/Differences Between Scala 2 and Scala 3” because that would be a pretty large section
  - NOTE: i don’t have a section on “New Control Syntax”, I just use that syntax
  - TODO: cover functional error handling (Option/Try/Either)
  - TODO: discuss “Optional braces / significant indentation” here?
  - TODO: add a section at the end to list the things that haven’t been shown?
-->


This “Taste of Scala” section provides a whirlwind tour of the main features of the Scala 3 programming language. After the initial tour in this section, the rest of the Overview provides a few more details on these features, and the Reference documentation provides _many_ more details.

>Throughout this Overview you’ll be able to test many of the examples directly on this page. In addition to that, you can also test anything you’d like on [ScalaFiddle.io](https://scalafiddle.io), [Scastie](https://scastie.scala-lang.org), or in the Scala REPL, which is demonstrated shortly.



## Hello, world

A Scala “Hello, world” example goes as follows. First, put this code in a file named _Hello.scala_:

```scala
@main def hello = println("Hello, world")
```

In this code, `hello` is a method — defined with `def`, and declared to be a “main” method with the `@main` annotation — that invokes the `println` method to write the `"Hello, world"` string to standard output (STDOUT).

Next, compile the code with `scalac`:

```sh
$ scalac Hello.scala
```

If you’re coming to Scala from Java, `scalac` is just like `javac`, so that command creates several files:

```sh
$ ls -1
Hello$package$.class
Hello$package.class
Hello$package.tasty
Hello.scala
hello.class
hello.tasty
```

Like Java, the _.class_ files are bytecode files, and they’re ready to run in the JVM. Now you can run the main `hello` method with the `scala` command:

```sh
$ scala hello
Hello, world
```

Assuming that worked, congratulations, you just compiled and ran your first Scala application.



## The Scala REPL

The Scala REPL (“Read-Evaluate-Print-Loop”) is a command-line interpreter that you use as a “playground” area to test your Scala code. You start a REPL session by running the `scala` command at your operating system command line, where you’ll see a “welcome” prompt like this:

<!-- TODO: update this when it’s ready -->
```scala
$ scala
Welcome to Scala 3.0.0 (OpenJDK 64-Bit Server VM, Java 11.0.7).
Type in expressions for evaluation. Or try :help.

scala> _
```

The REPL is a command-line interpreter, so it sits there waiting for you to type something. Now you can type Scala expressions to see how they work:

````
scala> 1 + 1
val res0: Int = 2

scala> 2 + 2
val res1: Int = 4
````

As shown in the output, if you don’t assign a variable to the result of an expression, the REPL creates variables named `res0`, `res1`, etc., for you. You can use these variable names in subsequent expressions:

````
scala> val x = res0 * 10
val x: Int = 20
````

Notice that the REPL output also shows the result of your expressions.

<!-- TODO: is it correct/okay to refer to this as a function? -->
You can run all sorts of experiments in the REPL. This example shows how to create and then call a `sum` function:

````
scala> def sum(a: Int, b: Int): Int = a + b
def sum(a: Int, b: Int): Int

scala> sum(2, 2)
val res2: Int = 4
````

As mentioned earlier, if you prefer a browser-based playground environment, you can also use [ScalaFiddle.io](https://scalafiddle.io) or [Scastie.scala-lang.org](https://scastie.scala-lang.org).



## Two types of variables

When you create a new variable in Scala, you declare whether the variable is immutable or mutable:

- `val` creates an _immutable_ variable — like `final` in Java. You should always create a variable with `val`, unless there’s a reason you need a mutable variable.
- `var` creates a _mutable_ variable, and should only be used when a variable’s contents will change over time.

These examples show how to create `val` and `var` variables:

```scala
// immutable
val a = 0
val b = "Hello"

// mutable
var c = 1
var d = "world"
```

In an application, a `val` can’t be reassigned. You’ll generate a compiler error if you try to reassign one:

```scala
val msg = "Hello, world"
msg = "Hello"   // "reassignment to val" error; this won’t compile
```

Conversely, a `var` can be reassigned:

```scala
var msg = "Hello, world"
msg = "Hello"   // this compiles because a var can be reassigned
```



## Declaring variable types

When you create a variable you can (a) explicitly declare its type, or (b) let the compiler infer the type:

```scala
val x: Int = 1   // explicit
val x = 1        // implicit; the compiler infers the type
```

The second form is known as _type inference_, and it’s a great way to help keep this type of code concise. The Scala compiler can usually infer the data type for you, as shown in the output of these examples:

```scala
scala> val x = 1
val x: Int = 1

scala> val s = "a string"
val s: String = a string

scala> val nums = List(1,2,3)
val nums: List[Int] = List(1, 2, 3)
```

You can always explicitly declare a variable’s type if you prefer, but in simple assignments like these it isn’t necessary:

```scala
val x: Int = 1
val s: String = "a string"
val p: Person = Person("Richard")
```

Notice that with this approach, the code feels more verbose than necessary.


<!-- TODO: Jonathan had a comment on the text below: “While it might feel like this, I would be afraid that people automatically assume from this statement that everything is always boxed.” Suggestion on how to change this? -->
## Built-in data types

Scala comes with the standard numeric data types you’d expect, and they’re all full-blown instances of classes. In Scala, everything is an object.

These examples show how to declare variables of the numeric types:

```scala
val b: Byte = 1
val i: Int = 1
val l: Long = 1
val s: Short = 1
val d: Double = 2.0
val f: Float = 3.0
```

Because `Int` and `Double` are the default numeric types, you typically create them without explicitly declaring the data type:

```scala
val i = 123   // defaults to Int
val j = 1.0   // defaults to Double
```

In your code you can also append the characters `L`, `D`, and `F` (and their lowercase equivalents) to numbers to specify that they are `Long`, `Double`, or `Float` values:

```scala
val x = 1_000L   // val x: Long = 1000
val y = 2.2D     // val y: Double = 2.2
val z = 3.3F     // val z: Float = 3.3
```

When you need really large numbers, use the `BigInt` and `BigDecimal` types:

```scala
var a = BigInt(1_234_567_890_987_654_321L)
var b = BigDecimal(123_456.789)
```

Where `Double` and `Float` are approximate decimal numbers, `BigDecimal` is used for precise arithmetic.

Scala also has `String` and `Char` data types:

```scala
val name = "Bill"   // String
val c = 'a'         // Char
```



## Two notes about strings

Scala strings are similar to Java strings, but they have two great additional features:

- They support string interpolation
- It’s easy to create multiline strings


### String interpolation

String interpolation provides a very readable way to use variables inside strings. For instance, given these three variables:

```scala
val firstName = "John"
val mi = 'C'
val lastName = "Doe"
```

You can combine those variables in a string like this:

```scala
println(s"Name: $firstName $mi $lastName")   // "Name: John C Doe"
```

Just precede the string with the letter `s`, and then put a `$` symbol before your variable names inside the string.

To enclose expressions inside a string, put them in curly braces:

<!-- TODO: Is this "~~~" syntax preferred? -->
~~~ scala
println(s"2 + 2 = ${2 + 2}")   // prints "2 + 2 = 4"
val x = -1
println(s"x.abs = ${x.abs}")   // prints "x.abs = 1"
~~~

#### Other interpolators

The `s` that you place before the string is just one possible interpolator. If you use an `f` instead of an `s`, you can use `printf`-style formatting syntax in the string. Furthermore, because `s` and `f` are really just methods, you can write your own interpolators, such as creating a `sql` interpolator for use in a database library. For more details, see the Strings section in this Overview and in the Reference documentation (TODO:correct sections and their urls).


### Multiline strings

Multiline strings are created by including the string inside three double-quotes:

```scala
val quote = """The essence of Scala:
               Fusion of functional and object-oriented
               programming in a typed setting."""
```

The [“First Look at Types” section](TODO:url) provides more details on how to format multiline strings.



## Control structures

Scala has the programming language control structures you find in other languages, and also has powerful `for` expressions and `match` expressions:

- `if`/`else`
- `for` loops and expressions
- `match` expressions
- `while` loops
- `try`/`catch`

These structures are demonstrated in the following examples.


### `if`/`else`

Scala’s `if`/`else` control structure is similar to other languages:

```scala
if x < 0 then
  println("negative")
else if x == 0
  println("zero")
else
  println("positive")
```

Note that this really is an _expression_ — not a _statement_. This means that it returns a value, so you can assign the result to a variable:

```scala
val x = if a < b then a else b
```

As you’ll see throughout this Overview and in our Reference documentation, _all_ Scala control structures can be used as expressions.

>An expression returns a result, while a statement does not. Statements are typically used for their side-effects, such as using `println` to print to the console.


### `for` loops and expressions

The `for` keyword is used to create a `for` loop. This example shows how to print every element in a `List`:

```scala
val ints = List(1,2,3,4,5)

for i <- ints do println(i)
```

The code `i <- ints` is referred to as a _generator_, and if you leave the parentheses off of the generator, the `do` keyword is required before the code that follows it. Otherwise you can write the code like this:

```scala
for (i <- ints) println(i)
```


#### Guards

You can also use one or more `if` expressions inside a `for` loop. These are referred to as _guards_. This example prints all of the numbers in `ints` that are greater than `2`:

```scala
for
  i <- ints
  if i > 2
do
  println(i)
```

You can use multiple generators and guards. This loop iterates over the numbers `1` to `3`, and for each number it also iterates over the characters `a` to `c`. However, it also has two guards, so the only time the print statement is called is when `i` has the value `2` and `j` is the character `b`:

<!-- scalafiddle -->
```tut
for
  i <- 1 to 3
  j <- 'a' to 'c'
  if i == 2
  if j == 'b'
do
  println(s"i = $i, j = $j")   // prints: "i = 2, j = b"
```


#### Using `for` as an expression

The `for` keyword has even more power: When you use the `yield` keyword instead of `do`, you create `for` _expressions_ which are used to calculate and yield results.

A few examples demonstrate this. Using the same `ints` list as the previous example, this code creates a new list, where the value of each element in the new list is twice the value of the elements in the original list:

````
scala> val doubles = for i <- nums yield i * 2
val doubles: List[Int] = List(2, 4, 6, 8, 10)
````

Scala’s control structure syntax is flexible, and that `for` expression can be written in several other ways, depending on your preference:

```scala
val doubles = for (i <- ints) yield i * 2
val doubles = for (i <- ints) yield (i * 2)
```

This example shows how to capitalize the first character in each string in the list:

```scala
val names = List("chris", "ed", "maurice")
val capNames = for name <- names yield name.capitalize
```

Finally, this `for` expression iterates over a list of strings, and returns the length of each string, but only if that length is greater than `4`:

<!-- scalafiddle -->
```scala
val fruits = List("apple", "banana", "lime", "orange")

val fruitLengths = for
  f <- fruits
  if f.length > 4
yield
  // you can use multiple lines
  // of code here
  f.length

// result: List[Int] = List(5, 6, 6)
```

`for` loops and expressions are covered in more detail in the Control Structures sections of this Overview and in the Reference documentation.


### match expressions

Scala has a `match` expression, which in its most basic use is like a Java `switch` statement:

```scala
val i = 1

// later in the code ...
i match
  case 1 => println("one")
  case 2 => println("two")
  case _ => println("other")
```

However, `match` really is an expression, meaning that it returns a result based on the pattern match, which you can bind to a variable:

```scala
val result = i match
  case 1 => "one"
  case 2 => "two"
  case _ => "other"
```

`match` isn’t limited to just integers, it can be used with any data type, including booleans:

```scala
val booleanAsString = bool match
  case true => "true"
  case false => "false"
```

In fact, a `match` expression can be used to test a variable against many different types of patterns. This example shows (a) how to use a `match` expression as the body of a method, and (b) how to match all the different types shown:

<!-- scalafiddle -->
```scala
def getClassAsString(x: Any): String = x match
  case s: String => s"'$s' is a String"
  case i: Int => "Int"
  case d: Double => "Double"
  case l: List[_] => "List"
  case _ => "Unknown"

// examples
getClassAsString(1)             // Int
getClassAsString("hello")       // 'hello' is a String
getClassAsString(List(1,2,3))   // List
```

There’s _much_ more to pattern matching in Scala. Patterns can be nested, results of patterns can be bound, and pattern matching can even be user-defined. See the pattern matching examples in the Control Structures sections of this Overview and the Reference documentation for more details.


### `try`/`catch`/`finally`

Scala’s `try`/`catch`/`finally` control structure lets you catch exceptions. It’s similar to Java, but its syntax is consistent with `match` expressions:

```scala
try
  writeTextToFile(text)
catch
  case ioe: IOException => println("Got an IOException.")
  case nfe: NumberFormatException => println("Got a NumberFormatException.")
finally
  println("Clean up your resources here.")
```


### `while` loops

Scala also has a `while` loop construct. It’s one-line syntax looks like this:

```scala
while x >= 0 do x = f(x)
```

If you leave the parentheses off of the test condition, the `do` keyword is required before the code that follows it. Again, Scala’s control structure syntax is flexible, and you can write this code in different ways depending on your preferences:

```scala
while (x >= 0) do x = f(x)
while (x >= 0) { x = f(x) }
```

The `while` loop multiline syntax looks like this:

```scala
var x = 1

// without parentheses
while
  x < 3
do
  println(x)
  x += 1

// with parentheses
while (x < 3)
  println(x)
  x += 1
```


### Create your own control structures

Thanks to features like by-name parameters, infix notation, fluent interfaces, optional parentheses, extension methods, and higher-order functions, you can also create your own code that works just like a control structure. You’ll learn more about this in the Control Structures chapter in the Reference documentation.



## Data Modeling
<!-- TODO: show the FP section first? -->

Scala supports both functional programming (FP) and object-oriented programming (OOP), as well as a fusion of the two paradigms. This section provides a quick overview of data modeling in OOP and FP.


### Data Modeling (Object-Oriented Programming Style)

When writing code in an OOP style, your two main tools for data encapsulation are _traits_ and _classes_.


<!-- TODO: Julien had a comment, “in OOP we don’t really model data. It’s more about modeling operations, imho.” How to resolve? -->
#### Traits

Scala traits can be used as simple interfaces, but they can also contain abstract and concrete methods and fields, and they can have parameters, just like classes. They provide a great way for you to organize behaviors into small, modular units. Later, when you want to create concrete implementations of attributes and behaviors, classes and objects can extend traits, mixing in as many traits as needed to achieve the desired behavior.

<!-- TODO: this example shows behaviors, not data -->
As an example of how to use traits as interfaces, here are three traits that define well-organized and modular behaviors for animals like dogs and cats:

```scala
trait Speaker:
  def speak(): String  // has no body, so it’s abstract

trait TailWagger:
  def startTail(): Unit = println("tail is wagging")
  def stopTail(): Unit = println("tail is stopped")

trait Runner:
  def startRunning(): Unit = println("I’m running")
  def stopRunning(): Unit = println("Stopped running")
```

Given those traits, here’s a `Dog` class that extends all of those traits while providing a behavior for the abstract `speak` method:

```scala
class Dog(name: String) extends Speaker, TailWagger, Runner:
  def speak(): String = "Woof!"
```

Notice how the class extends the traits with the `extends` and `with` keywords.

Similarly, here’s a `Cat` class that implements those same traits while also overriding two of the concrete methods it inherits:

```scala
class Cat(name: String) extends Speaker, TailWagger, Runner:
  def speak(): String = "Meow"
  override def startRunning(): Unit = println("Yeah ... I don’t run")
  override def stopRunning(): Unit = println("No need to stop")
```

These examples show how those classes are used:

```scala
val d = Dog("Rover")
d.speak()               // prints "Woof!"

val c = Cat("Morris")
c.speak()               // "Meow"
c.startRunning()        // "Yeah ... I don’t run"
c.stopRunning()         // "No need to stop"
```

If that code makes sense — great, you’re comfortable with traits as interfaces. If not, don’t worry, they’re explained in more detail in the Data Modeling sections of this Overview and the Reference documentation.


#### Classes

Scala _classes_ are used in OOP-style programming. Here’s an example of a class that models a “person.” In OOP fields are typically mutable, so `firstName` and `lastName` are both declared as `var` parameters:

```scala
class Person(var firstName: String, var lastName: String):
  def printFullName() = println(s"$firstName $lastName")

val p = Person("John", "Stephens")
println(p.firstName)   // "John"
p.lastName = "Legend"
p.printFullName()      // "John Legend"
```

Notice that the class declaration creates a constructor:

```scala
class Person(var firstName: String, var lastName: String):
  // more code here

// this code uses that constructor
val p = Person("John", "Stephens")
```

Constructors and other class-related topics are covered in the Data Modeling sections in this Overview, and in the Reference documentation.


### Data Modeling (Functional Programming Style)

<!-- TODO: Julien had a note about expecting to see sealed traits here.
I didn’t include that because I didn’t know if enums are intended
to replace the Scala2 “sealed trait + case class” pattern. How to resolve?
-->

When writing code in an FP style, you’ll use these constructs:

- Enums to define ADTs
- Case classes
- Traits


#### Enums

The `enum` construct is a great way to model algebraic data types (ADTs) in Scala 3. For instance, a pizza has three main attributes:

- Crust size
- Crust type
- Toppings

These are concisely modeled with enums:

```scala
enum CrustSize:
  case Small, Medium, Large

enum CrustType:
  case Thin, Thick, Regular

enum Topping:
  case Cheese, Pepperoni, BlackOlives, GreenOlives, Onions
```

Once you have an enum you can use it in all of the ways you normally use a trait, class, or object:

```scala
import CrustSize._
val currentCrustSize = Small

// enums in a `match` expression
currentCrustSize match
  case Small => println("Small crust size")
  case Medium => println("Medium crust size")
  case Large => println("Large crust size")

// enums in an `if` statement
if currentCrustSize == Small then println("Small crust size")
```

Here’s another example of how to create and use an ADT with Scala:

```scala
enum Nat:
  case Zero
  case Succ(pred: Nat)
```

Enums are covered in detail in the Data Modeling section of this Overview, and in the Reference documentation.


#### Case classes

The Scala `case` class lets you model concepts with immutable data structures. A `case` class has all of the functionality of a `class`, and also has additional features baked in that make them useful for functional programming. When the compiler sees the `case` keyword in front of a `class` it has these effects and benefits:

- Case class constructor parameters are public `val` fields by default, so the fields are immutable, and accessor methods are generated for each parameter.
- An `unapply` method is generated, which lets you use case classes in more ways in `match` expressions.
- A `copy` method is generated in the class. This provides a way to clone an object while making updates to its values as the cloned copy is created. In this way the original object can be used as a template, and the cloned copy can have changed fields, as needed.
- `equals` and `hashCode` methods are generated.
- A default `toString` method is generated, which is helpful for debugging.

<!-- TODO: Julien had a comment about how he decides when to use case classes. Add something here? -->

You _can_ manually add all of those methods to a class yourself, but since those features are so commonly used in functional programming, using a `case` class is much more convenient.

This code demonstrates several `case` class features:

```scala
// define a case class
case class Person(
  name: String,
  vocation: String
)

// create an instance of the case class
val p = Person("Reginald Kenneth Dwight", "Singer")

// a good default toString method
p                // Person = Person(Reginald Kenneth Dwight,Singer)

// can access its fields, which are immutable
p.name           // "Reginald Kenneth Dwight"
p.name = "Joe"   // error: can’t reassign a val field

// when you need to make a change, use the `copy` method
// to “update as you copy”
val p2 = p.copy(name = "Elton John")
p2               // Person = Person(Elton John,Singer)
```

See the Data Modeling sections of this Overview and the Reference documentation for many more details on `case` classes.



## Scala methods

Scala classes, case classes, traits, enums, and objects can all contain methods. The general method syntax looks like this:

```scala
def methodName(param1: Type1, param2: Type2): ReturnType =
  // the method body
  // goes here
```

Here are a few examples of that syntax:

```scala
def sum(a: Int, b: Int): Int = a + b
def concatenate(s1: String, s2: String): String = s1 + s2
```

You don’t have to declare a method’s return type, so you can write those methods like this, if you prefer:

```scala
def sum(a: Int, b: Int) = a + b
def concatenate(s1: String, s2: String) = s1 + s2
```

This is how you call those methods:

```scala
val x = sum(1, 2)
val y = concatenate("foo", "bar")
```

Here’s an example of a multiline method:

```scala
def getStackTraceAsString(t: Throwable): String =
  val sw = new StringWriter
  t.printStackTrace(new PrintWriter(sw))
  sw.toString
```

Method parameters can also have default values. In this example, if the `timeout` parameter isn’t specified, it defaults to `5000`:

```scala
def makeConnection(url: String, timeout: Int = 5000): Unit =
  println(s"url=$url, timeout=$timeout")
```

Because a default `timeout` value is supplied in the method declaration, the method can be called in these two ways:

```scala
makeConnection("https://localhost")         // url=http://localhost, timeout=5000
makeConnection("https://localhost", 2500)   // url=http://localhost, timeout=2500
```

Scala also supports the use of _named parameters_ when calling a method, so you can also call that method like this, if you prefer:

```scala
makeConnection(
  url = "https://localhost",
  timeout = 2500
)
```

Named parameters are particularly useful when multiple method parameters have the same type:

```scala
engage(true, true, true, false)
```

Without help from an IDE that code can be hard to read, but this code is much more obvious:

```scala
engage(
  speedIsSet = true,
  directionIsSet = true,
  picardSaidMakeItSo = true,
  turnedOffParkingBrake = false
)
```

Methods are covered in detail in the Data Modeling section of this Overview, and in the Reference documentation.



## Objects

In Scala, the `object` keyword creates a Singleton object. Put another way, an object is a class that has exactly one instance.

Objects have several uses:

- They are used to create collections of utility methods.
- A _companion object_ is an object that has the same name as the class it shares a file with. In this situation, that class is also called a _companion class_.
- They’re used to _reify_ traits to create _modules_.

### Creating a collection of utility methods

Because an `object` is a Singleton, its methods can be accessed like `static` methods in a Java class. For example, this `StringUtils` object contains a small collection of string-related methods:

```scala
object StringUtils:
  def isNullOrEmpty(s: String): Boolean = 
    if (s==null || s.trim.equals("")) true else false
  def leftTrim(s: String): String = s.replaceAll("^\\s+", "")
  def rightTrim(s: String): String = s.replaceAll("\\s+$", "")
```

Because `StringUtils` is a singleton, its methods can be called directly on the object:

```scala
val x = StringUtils.isNullOrEmpty("")    // true
val x = StringUtils.isNullOrEmpty("a")   // false
```

### Creating a companion object

A companion class or object can access the private members of its companion. Use a companion object for methods and values which aren’t specific to instances of the companion class.

This example demonstrates how the `area` method in the companion class can access the private `calculateArea` method in its companion object:

```scala
import scala.math._

class Circle(radius: Double):
  import Circle._
  def area: Double = calculateArea(radius)

object Circle:
  private def calculateArea(radius: Double): Double = 
    Pi * pow(radius, 2.0)

val circle1 = Circle(5.0)
circle1.area   // Double = 78.53981633974483
```


### Using objects to reify traits

Objects can also be used to reify traits to create modules. “Reify” means to turn an abstract concept and turn it into something concrete, and the process with traits and objects looks like this:

```scala
trait AddService:
    def add(a: Int, b: Int) = a + b

trait MultiplyService:
    def multiply(a: Int, b: Int) = a * b

// reify those traits into a concrete object
object MathService extends AddService, MultiplyService

// use the object
import MathService._
println(add(1,1))        // 2
println(multiply(2,2))   // 4
```



## First-class functions

Scala has all of the features you’d expect in a functional programming language, including:

- Lambdas
- Higher-order functions (HOFs)
- Higher-order functions in the standard library


### Lambdas

<!-- TODO: Jonathan had a note here about higher-order function definitions. How to resolve? -->

Lambdas, also known as _anonymous functions_, are a big part of keeping your code concise but readable. These two examples — which show how to call higher-order functions (HOFs) on a Scala `List` — are equivalent, and show how to multiply each number in a list by `2` by passing a lambda into the `map` method:

```scala
val a = List(1,2,3).map(i => i * 2)   // List(2,4,6)
val b = List(1,2,3).map(_ * 2)        // List(2,4,6)
```

Those examples are also equivalent to the following code, which uses a `double` method inside of `map` instead of a lambda:

```scala
def double(i: Int): Int = i * 2

val a = List(1,2,3).map(i => double(i))   // List(2,4,6)
val b = List(1,2,3).map(double)           // List(2,4,6)
```

>If you haven’t seen the `map` method before, it applies a given function to every element in a list, yielding a new list that contains the resulting values.

Passing lambdas into higher-order functions on collections classes is a part of the Scala experience, something you’ll do every day.

It’s important to know that these functions don’t mutate the collection they’re called on; instead, they return a new collection with the updated data. As a result, it’s also common to chain them together in a “fluent” style to solve problems. This example shows how to filter a collection twice, and then multiply each element in the remaining collection:

```scala
// a sample list
val nums = (1 to 10).toList   // List(1,2,3,4,5,6,7,8,9,10)

// methods can be chained together as needed
val x = nums.filter(_ > 3)
            .filter(_ < 7)
            .map(_ * 10)

// result: x == List(40, 50, 60)
```

In addition to higher-order functions being used throughout the standard library, you can also create your own. This is shown in the Reference documentation.



## Extension methods

_Extension methods_ let you add new methods to closed classes. For instance, if you want to add two methods named `hello` and `aloha` to the `String` class, declare them as extension methods:

<!-- scalafiddle -->
```scala
extension (s: String):
  def hello: String = s"Hello, ${s.capitalize}"
  def aloha: String = s"Aloha, ${s.capitalize}"

"world".hello    // "Hello, World"
"friend".aloha   // "Aloha, Friend"
```

The `extension` keyword declares that you’re about to define one or more extension methods on the type that’s put in parentheses. As shown with this `String` example, the parameter `s` can then be used in the body of your extension methods.

This next example shows how to add a `makeInt` method to the `String` class. Here, `makeInt` takes a parameter named `radix`. The code doesn’t account for possible string-to-integer conversion errors, but skipping that detail, the examples show how it works:

<!-- scalafiddle -->
```scala
extension (s: String)
  def makeInt(radix: Int): Int = Integer.parseInt(s, radix)

"1".makeInt(2)      // Int = 1
"10".makeInt(2)     // Int = 2
"100".makeInt(2)    // Int = 4
```



## Collections classes

Scala has a rich set of collections classes, and those classes have a rich set of methods. Collections classes are available in both immutable and mutable forms.

To give you a taste of how these work, here are some examples that use the `List` class, which is an immutable, linked-list class. These examples show different ways to create a populated `List`:

```scala
val a = List(1,2,3)             // a: List[Int] = List(1, 2, 3)

// Range methods
val b = (1 to 5).toList         // b: List[Int] = List(1, 2, 3, 4, 5)
val c = (1 to 10 by 2).toList   // c: List[Int] = List(1, 3, 5, 7, 9)
val e = (1 until 5).toList      // e: List[Int] = List(1, 2, 3, 4)
val f = List.range(1, 5)        // f: List[Int] = List(1, 2, 3, 4)
val g = List.range(1, 10, 3)    // g: List[Int] = List(1, 4, 7)
```

<!-- TODO: Should we show this style: `val a = 1 :: 2 :: Nil`? -->

Once you have a populated list, the following examples show some of the methods you can call on it. Notice that these are all functional methods, meaning that they don’t mutate the collection they’re called on, but instead return a new collection with the updated elements. The result that’s returned by each expression is shown in the comment on each line:

```scala
// a sample list
val a = List(10, 20, 30, 40, 10)      // List(10, 20, 30, 40, 10)

a.drop(2)                             // List(30, 40, 10)
a.dropWhile(_ < 25)                   // List(30, 40, 10)
a.filter(_ < 25)                      // List(10, 20, 10)
a.slice(2,4)                          // List(30, 40)
a.tail                                // List(20, 30, 40, 10)
a.take(3)                             // List(10, 20, 30)
a.takeWhile(_ < 30)                   // List(10, 20)

// flatten
val a = List(List(1,2), List(3,4))
a.flatten                             // List(1, 2, 3, 4)

// map, flatMap
val nums = List("one", "two")
nums.map(_.toUpperCase)               // List("ONE", "TWO")
nums.flatMap(_.toUpperCase)           // List('O', 'N', 'E', 'T', 'W', 'O')
```

These examples show how the “fold” and “reduce” methods are used to sum the values in a sequence of integers:

```scala
val firstTen = (1 to 10).toList            // List(1, 2, 3, 4, 5, 6, 7, 8, 9, 10)

firstTen.reduce(_ + _)                     // 55
firstTen.reduceLeft(_ + _)                 // 55
firstTen.fold(100)(_ + _)                  // 155 (100 is a “seed” value)
firstTen.foldLeft(100)(_ + _)              // 155
```

There are many more methods available to Scala collections classes, and they’re demonstrated in the Collections sections of this Overview and in the Reference documentation.



### Tuples

The Scala _tuple_ is a type that lets you easily put a collection of different types in the same container. For example, given this `Person` case class:

```scala
case class Person(name: String)
```

This is how you create a tuple that contains an `Int`, a `String`, and a custom `Person` value:

```scala
val t = (11, "eleven", Person("Eleven"))
```

Once you have a tuple, you can access its values by binding them to variables, or access them by number:

```scala
t._1   // 11
t._2   // "eleven"
t._3   // Person("Eleven")
```

Tuples are nice for those times when you want to put a collection of heterogeneous types in a little collection-like structure. See the Reference documentation for more tuple details.



## Contextual Abstractions

Under certain circumstances, the Scala compiler can “write” some parts of your programs. For instance, consider a program that sorts a list of addresses by two criteria, city name and then street name:

```scala
val addresses: List[Address] = ...
addresses.sortBy(address => (address.city, address.street))
```

The sorting algorithm needs to compare addresses by first comparing their city names, and then also their street names when the city names are the same. However, with the use of contextual abstraction, you don’t need to manually define this ordering relation, because the compiler is able to summon it automatically based on an existing ordering relation for comparing string values.

For more details, see the Contextual Abstractions section in this Overview, and also in the Reference documentation.



## Even more

Scala has even more features that weren’t covered in this whirlwind tour. See the remainder of this Overview and the Reference documentation for many more details.
<|MERGE_RESOLUTION|>--- conflicted
+++ resolved
@@ -2,16 +2,9 @@
 type: chapter
 title: A Taste of Scala
 description: This page provides a high-level overview of the main features of the Scala 3 programming language.
-<<<<<<< HEAD
-
-previous-page: introduction
-
-num: 2
-=======
 num: 4
 previous-page: why-scala-3
 next-page: first-look-at-types
->>>>>>> 0f1e3662
 ---
 
 <!--
@@ -815,7 +808,7 @@
 
 ```scala
 object StringUtils:
-  def isNullOrEmpty(s: String): Boolean = 
+  def isNullOrEmpty(s: String): Boolean =
     if (s==null || s.trim.equals("")) true else false
   def leftTrim(s: String): String = s.replaceAll("^\\s+", "")
   def rightTrim(s: String): String = s.replaceAll("\\s+$", "")
@@ -842,7 +835,7 @@
   def area: Double = calculateArea(radius)
 
 object Circle:
-  private def calculateArea(radius: Double): Double = 
+  private def calculateArea(radius: Double): Double =
     Pi * pow(radius, 2.0)
 
 val circle1 = Circle(5.0)
@@ -1054,4 +1047,4 @@
 
 ## Even more
 
-Scala has even more features that weren’t covered in this whirlwind tour. See the remainder of this Overview and the Reference documentation for many more details.
+Scala has even more features that weren’t covered in this whirlwind tour. See the remainder of this Overview and the Reference documentation for many more details.