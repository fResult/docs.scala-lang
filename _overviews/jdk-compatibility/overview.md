---
layout: singlepage-overview
title: JDK Compatibility
discourse: true
permalink: /overviews/jdk-compatibility/overview.html
---

Scala runs primarily on the Java Virtual Machine (JVM). As Scala and the JVM improve independently over time, Scala drops compatibility with older versions of the Java Developer Kit (JDK) in order to focus development efforts on supporting new JVM features that benefit Scala.

<<<<<<< HEAD
This table shows the first Scala release in each series that functions on each JVM release.
=======
## Version compatibility table

This shows the first Scala release in each series that functions on each JDK.
>>>>>>> cd607476

| JVM version | First Scala compiler release supported to run on this JVM |
|:-----------:|:-----------------------------------------------------|
| 9           | 2.12.4, 2.11.12, 2.10.7                              |
| 8           | 2.12.0, 2.11.0, 2.10.2                               |
| 7           | 2.11.0, 2.10.0                                       |
| 6           | 2.11.0, 2.10.0                                       |

<<<<<<< HEAD
### Running versus compiling and required / supported JVM
For most users, we recommend using Java 8 for *compiling* (and running) Scala code. Since the JVM is backward compatible, it is usually safe to use a newer JVM to *run* your code compiled by the Scala compiler for older JVM versions. There are notable exceptions with experimental/unsafe features, and the introduction of the module system in Java 9. The Scala compiler does usually need updates to run properly on newer versions of the JVM, so make sure to use the appropriate JVM when compiling your code.

Issues with using the Scala compiler on *non-LTS* versions of Java will not necessarily be considered blockers for releases, but we will do our best to run CI on more versions of Java to catch bugs early, and to fix them as quickly as reasonably possible. If regressions do occur with non-LTS (or, generally, unsupported) versions of Java, we may bring the next minor release deadline a bit closer, so that these issues are generally resolved within a month or two. Lightbend does offer commercial support for faster resolution of issues like this.

The next step is to bump the *required* JVM versions for a Scala release, as we did for Scala 2.12 (raising the minimum JVM for compiling and running from version from 6 to 8). To leverage new features offered by a JVM release, we generally must drop support for older JVMs.

### JDK 9 compatibility notes
=======
## JDK 9 compatibility notes
>>>>>>> cd607476

As of Scala 2.12.5 and 2.11.12, **JDK 9 support is incomplete**. Notably, `scalac` will not enforce the restrictions of the Java Platform Module System, which means that code that typechecks may incur linkage errors at runtime.

JDK 9 support requires minimum sbt version 1.1.0, or 0.13.17 in the 0.13.x series.

For more information on JDK 9 compatibility, watch the ["Support JDK 9"](https://github.com/scala/scala-dev/issues/139 "scala/scala-dev #139") issue on GitHub.<|MERGE_RESOLUTION|>--- conflicted
+++ resolved
@@ -7,13 +7,9 @@
 
 Scala runs primarily on the Java Virtual Machine (JVM). As Scala and the JVM improve independently over time, Scala drops compatibility with older versions of the Java Developer Kit (JDK) in order to focus development efforts on supporting new JVM features that benefit Scala.
 
-<<<<<<< HEAD
-This table shows the first Scala release in each series that functions on each JVM release.
-=======
 ## Version compatibility table
 
-This shows the first Scala release in each series that functions on each JDK.
->>>>>>> cd607476
+This table shows the first Scala release in each series that functions on each JVM release.
 
 | JVM version | First Scala compiler release supported to run on this JVM |
 |:-----------:|:-----------------------------------------------------|
@@ -22,18 +18,14 @@
 | 7           | 2.11.0, 2.10.0                                       |
 | 6           | 2.11.0, 2.10.0                                       |
 
-<<<<<<< HEAD
-### Running versus compiling and required / supported JVM
+## Running versus compiling and required / supported JVM
 For most users, we recommend using Java 8 for *compiling* (and running) Scala code. Since the JVM is backward compatible, it is usually safe to use a newer JVM to *run* your code compiled by the Scala compiler for older JVM versions. There are notable exceptions with experimental/unsafe features, and the introduction of the module system in Java 9. The Scala compiler does usually need updates to run properly on newer versions of the JVM, so make sure to use the appropriate JVM when compiling your code.
 
 Issues with using the Scala compiler on *non-LTS* versions of Java will not necessarily be considered blockers for releases, but we will do our best to run CI on more versions of Java to catch bugs early, and to fix them as quickly as reasonably possible. If regressions do occur with non-LTS (or, generally, unsupported) versions of Java, we may bring the next minor release deadline a bit closer, so that these issues are generally resolved within a month or two. Lightbend does offer commercial support for faster resolution of issues like this.
 
 The next step is to bump the *required* JVM versions for a Scala release, as we did for Scala 2.12 (raising the minimum JVM for compiling and running from version from 6 to 8). To leverage new features offered by a JVM release, we generally must drop support for older JVMs.
 
-### JDK 9 compatibility notes
-=======
 ## JDK 9 compatibility notes
->>>>>>> cd607476
 
 As of Scala 2.12.5 and 2.11.12, **JDK 9 support is incomplete**. Notably, `scalac` will not enforce the restrictions of the Java Platform Module System, which means that code that typechecks may incur linkage errors at runtime.
 
